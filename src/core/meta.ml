--- conflicted
+++ resolved
@@ -250,14 +250,8 @@
   | Simple ->
     fold_diff (fun () -> wrap_unif (Unif.with_cache cache (Unif.unify_term single_inst))) () st
   | ERigid ->
-<<<<<<< HEAD
     fold_diff (fun () -> wrap_unif (Rigid.unify ~max_depth:(rigid_depth ()) st.equalities single_inst)) () st
-  | Super ->
-=======
-    if List.length st.equalities > 0 then Unif.clear_cache cache;
-    fold_diff (fun () -> find_inst (Rigid.unify ~max_depth:(rigid_depth ()) st.equalities single_inst)) () st
   | SuperEach ->
-    if List.length st.equalities > 0 then Unif.clear_cache cache;
     let t = Supperposition.empty (insts (ref 1)) in
     let t = List.fold_left (fun acc (a, b) -> Supperposition.add_eq acc a b) t st.equalities in
     let t = Supperposition.solve t in
@@ -266,8 +260,6 @@
         with Found_unif -> ()
       ) () st
   | SuperAll ->
-    if List.length st.equalities > 0 then Unif.clear_cache cache;
->>>>>>> 52b9a625
     let t = Supperposition.empty (insts (ref (supp_limit st))) in
     let t = List.fold_left (fun acc (a, b) -> Supperposition.add_eq acc a b) t st.equalities in
     let t = fold_diff (fun acc a b -> Supperposition.add_neq acc a b) t st in
@@ -279,7 +271,7 @@
     if st.equalities = [] then
       unif_f st Simple
     else
-      unif_f st SuperEach
+      unif_f st SuperAll
 
 let find_all_insts iter =
   (* Create new metas *)
